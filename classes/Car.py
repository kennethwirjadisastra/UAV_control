--- conflicted
+++ resolved
@@ -111,14 +111,10 @@
 
         # throttle forces
 
-<<<<<<< HEAD
-        tire_throttle_forces        = None
-=======
         # Assumes rear wheel drive (RWD), force applied only to back wheels
         throttle_tire_force_mag     = throttle*self.wheel_torque*np.array([1.0, 1.0, 0.0, 0.0])  # (4,3)
         
         tire_throttle_forces        = throttle_tire_force_mag * tire_directions     # (4,3)
->>>>>>> 289947c6
 
         # group the forces and compute the moments
         forces                      = np.concatenate([suspension_forces, tire_lateral_forces + tire_throttle_forces, force_of_gravity])
