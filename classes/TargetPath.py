--- conflicted
+++ resolved
@@ -14,18 +14,11 @@
         self.M = waypoints.shape[0]
 
         # precompute the cumulative lengths and scaled segment vectors
-<<<<<<< HEAD
-        segments = waypoints[1:,:] - waypoints[:-1,:]
-        lengths = pt.linalg.norm(segments, axis=-1)
-        self.total_length = pt.sum(lengths)
-        norm_lenghts = lengths / self.total_length
-=======
         segments                           = waypoints.pos[1:] - waypoints.pos[:-1]
         lengths                            = pt.linalg.norm(segments, axis=-1)
         self.total_length                  = pt.sum(lengths)
         norm_lenghts                       = lengths / self.total_length
         # print(norm_lenghts.shape)
->>>>>>> f58ab5ff
         self.normalized_cumulative_lengths = pt.concatenate([pt.zeros(1), pt.cumsum(norm_lenghts, dim=0)])
         deltas                             = waypoints[1:] - waypoints[:-1]
         self.scaled_segment_vectors        = (deltas / lengths[:,None]) * self.total_length
